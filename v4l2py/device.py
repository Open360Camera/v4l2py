#
# This file is part of the v4l2py project
#
# Copyright (c) 2021 Tiago Coutinho
# Distributed under the GPLv3 license. See LICENSE for more info.

import asyncio
import collections
import copy
import ctypes
import enum
import errno
import fcntl
import fractions
import logging
import mmap
import os
import pathlib
import typing
from io import IOBase
from collections import UserDict

from . import raw
from .io import IO, fopen

log = logging.getLogger(__name__)
log_ioctl = log.getChild("ioctl")
log_mmap = log.getChild("mmap")


class V4L2Error(Exception):
    pass


def _enum(name, prefix, klass=enum.IntEnum):
    return klass(
        name,
        (
            (name.replace(prefix, ""), getattr(raw, name))
            for name in dir(raw)
            if name.startswith(prefix)
        ),
    )


Capability = _enum("Capability", "V4L2_CAP_", klass=enum.IntFlag)
PixelFormat = _enum("PixelFormat", "V4L2_PIX_FMT_")
BufferType = _enum("BufferType", "V4L2_BUF_TYPE_")
BufferFlag = _enum("BufferFlag", "V4L2_BUF_FLAG_", klass=enum.IntFlag)
Memory = _enum("Memory", "V4L2_MEMORY_")
ImageFormatFlag = _enum("ImageFormatFlag", "V4L2_FMT_FLAG_", klass=enum.IntFlag)
Field = _enum("Field", "V4L2_FIELD_")
FrameSizeType = _enum("FrameSizeType", "V4L2_FRMSIZE_TYPE_")
FrameIntervalType = _enum("FrameIntervalType", "V4L2_FRMIVAL_TYPE_")
IOC = _enum("IOC", "VIDIOC_", klass=enum.Enum)
InputStatus = _enum("InputStatus", "V4L2_IN_ST_", klass=enum.IntFlag)
InputType = _enum("InputType", "V4L2_INPUT_TYPE_")
InputCapabilities = _enum("InputCapabilities", "V4L2_IN_CAP_", klass=enum.IntFlag)
ControlClass = _enum("ControlClass", "V4L2_CTRL_CLASS_")
ControlType = _enum("ControlType", "V4L2_CTRL_TYPE_")
ControlID = _enum("ControlID", "V4L2_CID_")
ControlFlag = _enum("ControlFlag", "V4L2_CTRL_FLAG_")
SelectionTarget = _enum("SelectionTarget", "V4L2_SEL_TGT_")
Priority = _enum("Priority", "V4L2_PRIORITY_")
TimeCode = _enum("TimeCode", "V4L2_TC_TYPE_")
TimeFlag = _enum("TimeFlag", "V4L2_TC_FLAG_", klass=enum.IntFlag)


def human_pixel_format(ifmt):
    return "".join(map(chr, ((ifmt >> i) & 0xFF for i in range(0, 4 * 8, 8))))


PixelFormat.human_str = lambda self: human_pixel_format(self.value)


Info = collections.namedtuple(
    "Info",
    "driver card bus_info version capabilities device_capabilities "
    "crop_capabilities buffers formats frame_sizes inputs controls",
)

ImageFormat = collections.namedtuple(
    "ImageFormat", "type description flags pixel_format"
)

Format = collections.namedtuple("Format", "width height pixel_format")

CropCapability = collections.namedtuple(
    "CropCapability", "type bounds defrect pixel_aspect"
)

Rect = collections.namedtuple("Rect", "left top width height")

Size = collections.namedtuple("Size", "width height")

FrameType = collections.namedtuple(
    "FrameType", "type pixel_format width height min_fps max_fps step_fps"
)

Input = collections.namedtuple(
    "InputType", "index name type audioset tuner std status capabilities"
)


INFO_REPR = """\
driver = {info.driver}
card = {info.card}
bus = {info.bus_info}
version = {info.version}
capabilities = {capabilities}
device_capabilities = {device_capabilities}
buffers = {buffers}
"""


def ioctl(fd, request, arg):
    log_ioctl.debug("%s, request=%s, arg=%s", fd, request.name, arg)
    return fcntl.ioctl(fd, request.value, arg)


def mem_map(fd, length, offset):
    log_mmap.debug("%s, length=%d, offset=%d", fd, length, offset)
    return mmap.mmap(fd, length, offset=offset)


def flag_items(flag):
    return [item for item in type(flag) if item in flag]


def Info_repr(info):
    dcaps = "|".join(cap.name for cap in flag_items(info.device_capabilities))
    caps = "|".join(cap.name for cap in flag_items(info.capabilities))
    buffers = "|".join(buff.name for buff in info.buffers)
    return INFO_REPR.format(
        info=info, capabilities=caps, device_capabilities=dcaps, buffers=buffers
    )


Info.__repr__ = Info_repr


def raw_crop_caps_to_crop_caps(stream_type, crop):
    return CropCapability(
        type=stream_type,
        bounds=Rect(
            crop.bounds.left,
            crop.bounds.top,
            crop.bounds.width,
            crop.bounds.height,
        ),
        defrect=Rect(
            crop.defrect.left,
            crop.defrect.top,
            crop.defrect.width,
            crop.defrect.height,
        ),
        pixel_aspect=crop.pixelaspect.numerator / crop.pixelaspect.denominator,
    )


CropCapability.from_raw = raw_crop_caps_to_crop_caps


def iter_read(fd, ioc, indexed_struct, start=0, stop=128, step=1, ignore_einval=False):
    for index in range(start, stop, step):
        indexed_struct.index = index
        try:
            ioctl(fd, ioc, indexed_struct)
            yield indexed_struct
        except OSError as error:
            if error.errno == errno.EINVAL:
                if ignore_einval:
                    continue
                else:
                    break
            else:
                raise


def frame_sizes(fd, pixel_formats):
    def get_frame_intervals(fmt, w, h):
        value = raw.v4l2_frmivalenum()
        value.pixel_format = fmt
        value.width = w
        value.height = h
        res = []
        for val in iter_read(fd, IOC.ENUM_FRAMEINTERVALS, value):
            # values come in frame interval (fps = 1/interval)
            try:
                ftype = FrameIntervalType(val.type)
            except ValueError:
                break
            if ftype == FrameIntervalType.DISCRETE:
                min_fps = max_fps = step_fps = fractions.Fraction(
                    val.discrete.denominator / val.discrete.numerator
                )
            else:
                if val.stepwise.min.numerator == 0:
                    min_fps = 0
                else:
                    min_fps = fractions.Fraction(
                        val.stepwise.min.denominator, val.stepwise.min.numerator
                    )
                if val.stepwise.max.numerator == 0:
                    max_fps = 0
                else:
                    max_fps = fractions.Fraction(
                        val.stepwise.max.denominator, val.stepwise.max.numerator
                    )
                if val.stepwise.step.numerator == 0:
                    step_fps = 0
                else:
                    step_fps = fractions.Fraction(
                        val.stepwise.step.denominator, val.stepwise.step.numerator
                    )
            res.append(
                FrameType(
                    type=ftype,
                    pixel_format=fmt,
                    width=w,
                    height=h,
                    min_fps=min_fps,
                    max_fps=max_fps,
                    step_fps=step_fps,
                )
            )
        return res

    size = raw.v4l2_frmsizeenum()
    sizes = []
    for pixel_format in pixel_formats:
        size.pixel_format = pixel_format
        size.index = 0
        while True:
            try:
                ioctl(fd, IOC.ENUM_FRAMESIZES, size)
            except OSError:
                break
            if size.type == FrameSizeType.DISCRETE:
                sizes += get_frame_intervals(
                    pixel_format, size.discrete.width, size.discrete.height
                )
            size.index += 1
    return sizes


def read_capabilities(fd):
    caps = raw.v4l2_capability()
    ioctl(fd, IOC.QUERYCAP, caps)
    return caps


def iter_read_formats(fd, type):
    format = raw.v4l2_fmtdesc()
    format.type = type
    pixel_formats = set(PixelFormat)
    for fmt in iter_read(fd, IOC.ENUM_FMT, format):
        pixel_fmt = fmt.pixelformat
        if pixel_fmt not in pixel_formats:
            log.warning(
                "ignored unknown pixel format %s (%d)",
                human_pixel_format(pixel_fmt),
                pixel_fmt,
            )
            continue
        image_format = ImageFormat(
            type=type,
            flags=ImageFormatFlag(fmt.flags),
            description=fmt.description.decode(),
            pixel_format=PixelFormat(pixel_fmt),
        )
        yield image_format


def iter_read_inputs(fd):
    input = raw.v4l2_input()
    for inp in iter_read(fd, IOC.ENUMINPUT, input):
        input_type = Input(
            index=inp.index,
            name=inp.name.decode(),
            type=InputType(inp.type),
            audioset=inp.audioset,
            tuner=inp.tuner,
            std=inp.std,
            status=InputStatus(inp.status),
            capabilities=InputCapabilities(inp.capabilities),
        )
        yield input_type


def iter_read_controls(fd):
    ctrl = raw.v4l2_query_ext_ctrl()
    nxt = ControlFlag.NEXT_CTRL | ControlFlag.NEXT_COMPOUND
    ctrl.id = nxt
    for ctrl_ext in iter_read(fd, IOC.QUERY_EXT_CTRL, ctrl):
        if not (ctrl_ext.flags & ControlFlag.DISABLED) and not (
            ctrl_ext.type == ControlType.CTRL_CLASS
        ):
            yield copy.deepcopy(ctrl_ext)
        ctrl_ext.id |= nxt


def iter_read_menu(fd, ctrl):
    qmenu = raw.v4l2_querymenu()
    qmenu.id = ctrl.id
    for menu in iter_read(
        fd,
        IOC.QUERYMENU,
<<<<<<< HEAD
        menu,
        start=ctrl._info.minimum,
        stop=ctrl._info.maximum + 1,
        step=ctrl._info.step,
=======
        qmenu,
        start=ctrl.info.minimum,
        stop=ctrl.info.maximum + 1,
        step=ctrl.info.step,
>>>>>>> 8af46bd2
        ignore_einval=True,
    ):
        yield copy.deepcopy(menu)


def read_info(fd):
    caps = read_capabilities(fd)
    version_tuple = (
        (caps.version & 0xFF0000) >> 16,
        (caps.version & 0x00FF00) >> 8,
        (caps.version & 0x0000FF),
    )
    version_str = ".".join(map(str, version_tuple))
    device_capabilities = Capability(caps.device_caps)
    buffers = [typ for typ in BufferType if Capability[typ.name] in device_capabilities]

    img_fmt_stream_types = {
        BufferType.VIDEO_CAPTURE,
        BufferType.VIDEO_CAPTURE_MPLANE,
        BufferType.VIDEO_OUTPUT,
        BufferType.VIDEO_OUTPUT_MPLANE,
        BufferType.VIDEO_OVERLAY,
    } & set(buffers)

    image_formats = []
    pixel_formats = set()
    for stream_type in img_fmt_stream_types:
        for image_format in iter_read_formats(fd, stream_type):
            image_formats.append(image_format)
            pixel_formats.add(image_format.pixel_format)

    crop = raw.v4l2_cropcap()
    crop_stream_types = {
        BufferType.VIDEO_CAPTURE,
        BufferType.VIDEO_OUTPUT,
        BufferType.VIDEO_OVERLAY,
    } & set(buffers)
    crop_caps = []
    for stream_type in crop_stream_types:
        crop.type = stream_type
        try:
            ioctl(fd, IOC.CROPCAP, crop)
        except OSError:
            continue
        crop_cap = CropCapability.from_raw(stream_type, crop)
        crop_caps.append(crop_cap)

    return Info(
        driver=caps.driver.decode(),
        card=caps.card.decode(),
        bus_info=caps.bus_info.decode(),
        version=version_str,
        capabilities=Capability(caps.capabilities),
        device_capabilities=device_capabilities,
        crop_capabilities=crop_caps,
        buffers=buffers,
        formats=image_formats,
        frame_sizes=frame_sizes(fd, pixel_formats),
        inputs=list(iter_read_inputs(fd)),
        controls=list(iter_read_controls(fd)),
    )


def query_buffer(
    fd, buffer_type: BufferType, memory: Memory, index: int
) -> raw.v4l2_buffer:
    buff = raw.v4l2_buffer()
    buff.type = buffer_type
    buff.memory = memory
    buff.index = index
    buff.reserved = 0
    ioctl(fd, IOC.QUERYBUF, buff)
    return buff


def enqueue_buffer(
    fd, buffer_type: BufferType, memory: Memory, index: int
) -> raw.v4l2_buffer:
    buff = raw.v4l2_buffer()
    buff.type = buffer_type
    buff.memory = memory
    buff.index = index
    buff.reserved = 0
    ioctl(fd, IOC.QBUF, buff)
    return buff


def dequeue_buffer(fd, buffer_type: BufferType, memory: Memory) -> raw.v4l2_buffer:
    buff = raw.v4l2_buffer()
    buff.type = buffer_type
    buff.memory = memory
    buff.index = 0
    buff.reserved = 0
    ioctl(fd, IOC.DQBUF, buff)
    return buff


def request_buffers(
    fd, buffer_type: BufferType, memory: Memory, count: int
) -> raw.v4l2_requestbuffers:
    req = raw.v4l2_requestbuffers()
    req.type = buffer_type
    req.memory = memory
    req.count = count
    ioctl(fd, IOC.REQBUFS, req)
    if not req.count:
        raise IOError("Not enough buffer memory")
    return req


def free_buffers(
    fd, buffer_type: BufferType, memory: Memory
) -> raw.v4l2_requestbuffers:
    req = raw.v4l2_requestbuffers()
    req.type = buffer_type
    req.memory = memory
    req.count = 0
    ioctl(fd, IOC.REQBUFS, req)
    return req


def set_format(
    fd, buffer_type: BufferType, width: int, height: int, pixel_format: str = "MJPG"
):
    f = raw.v4l2_format()
    if isinstance(pixel_format, str):
        pixel_format = raw.v4l2_fourcc(*pixel_format.upper())
    f.type = buffer_type
    f.fmt.pix.pixelformat = pixel_format
    f.fmt.pix.field = Field.ANY
    f.fmt.pix.width = width
    f.fmt.pix.height = height
    f.fmt.pix.bytesperline = 0
    f.fmt.pix.sizeimage = 0
    return ioctl(fd, IOC.S_FMT, f)


def get_raw_format(fd, buffer_type):
    fmt = raw.v4l2_format()
    fmt.type = buffer_type
    ioctl(fd, IOC.G_FMT, fmt)
    return fmt


def get_format(fd, buffer_type):
    f = get_raw_format(fd, buffer_type)
    return Format(
        width=f.fmt.pix.width,
        height=f.fmt.pix.height,
        pixel_format=PixelFormat(f.fmt.pix.pixelformat),
    )


def get_parm(fd, buffer_type):
    p = raw.v4l2_streamparm()
    p.type = buffer_type
    ioctl(fd, IOC.G_PARM, p)
    return p


def set_fps(fd, buffer_type, fps):
    # v4l2 fraction is u32
    max_denominator = int(min(2**32, 2**32 / fps))
    p = raw.v4l2_streamparm()
    p.type = buffer_type
    fps = fractions.Fraction(fps).limit_denominator(max_denominator)
    if buffer_type == BufferType.VIDEO_CAPTURE:
        p.parm.capture.timeperframe.numerator = fps.denominator
        p.parm.capture.timeperframe.denominator = fps.numerator
    elif buffer_type == BufferType.VIDEO_OUTPUT:
        p.parm.output.timeperframe.numerator = fps.denominator
        p.parm.output.timeperframe.denominator = fps.numerator
    else:
        raise ValueError(f"Unsupported buffer type {buffer_type!r}")
    return ioctl(fd, IOC.S_PARM, p)


def get_fps(fd, buffer_type):
    p = get_parm(fd, buffer_type)
    if buffer_type == BufferType.VIDEO_CAPTURE:
        parm = p.parm.capture
    elif buffer_type == BufferType.VIDEO_OUTPUT:
        parm = p.parm.output
    else:
        raise ValueError(f"Unsupported buffer type {buffer_type!r}")
    return fractions.Fraction(
        parm.timeperframe.denominator, parm.timeperframe.numerator
    )


def stream_on(fd, buffer_type):
    btype = raw.v4l2_buf_type(buffer_type)
    return ioctl(fd, IOC.STREAMON, btype)


def stream_off(fd, buffer_type):
    btype = raw.v4l2_buf_type(buffer_type)
    return ioctl(fd, IOC.STREAMOFF, btype)


def set_selection(fd, buffer_type, rectangles):
    sel = raw.v4l2_selection()
    sel.type = buffer_type
    sel.target = raw.V4L2_SEL_TGT_CROP
    sel.rectangles = len(rectangles)
    rects = (raw.v4l2_ext_rect * sel.rectangles)()

    for i in range(sel.rectangles):
        rects[i].r.left = rectangles[i].left
        rects[i].r.top = rectangles[i].top
        rects[i].r.width = rectangles[i].width
        rects[i].r.height = rectangles[i].height

    sel.pr = ctypes.cast(ctypes.pointer(rects), ctypes.POINTER(raw.v4l2_ext_rect))
    ioctl(fd, IOC.S_SELECTION, sel)


def get_selection(
    fd,
    buffer_type: BufferType,
    target: SelectionTarget = SelectionTarget.CROP_DEFAULT,
    max_nb: int = 128,
):
    sel = raw.v4l2_selection()
    sel.type = buffer_type
    sel.target = target
    sel.rectangles = max_nb
    rects = (raw.v4l2_ext_rect * sel.rectangles)()
    sel.pr = ctypes.cast(ctypes.pointer(rects), ctypes.POINTER(raw.v4l2_ext_rect))
    ioctl(fd, IOC.G_SELECTION, sel)
    if sel.rectangles == 0:
        return Rect(
            left=sel.r.left, top=sel.r.top, width=sel.r.width, height=sel.r.height
        )
    else:
        return [
            Rect(
                left=rects[i].r.left,
                top=rects[i].r.top,
                width=rects[i].r.width,
                height=rects[i].r.height,
            )
            for i in range(sel.rectangles)
        ]


def get_control(fd, id):
    control = raw.v4l2_control(id)
    ioctl(fd, IOC.G_CTRL, control)
    return control.value


def set_control(fd, id, value):
    control = raw.v4l2_control(id, value)
    ioctl(fd, IOC.S_CTRL, control)


def get_priority(fd) -> Priority:
    priority = raw.enum()
    ioctl(fd, IOC.G_PRIORITY, priority)
    return Priority(priority.value)


def set_priority(fd, priority: Priority):
    priority = raw.enum(priority.value)
    ioctl(fd, IOC.S_PRIORITY, priority)


# Helpers


def create_buffer(fd, buffer_type: BufferType, memory: Memory) -> raw.v4l2_buffer:
    """request + query buffers"""
    buffers = create_buffers(fd, buffer_type, memory, 1)
    return buffers[0]


def create_buffers(
    fd, buffer_type: BufferType, memory: Memory, count: int
) -> typing.List[raw.v4l2_buffer]:
    """request + query buffers"""
    request_buffers(fd, buffer_type, memory, count)
    return [query_buffer(fd, buffer_type, memory, index) for index in range(count)]


def mmap_from_buffer(fd, buff: raw.v4l2_buffer) -> mmap.mmap:
    return mem_map(fd, buff.length, offset=buff.m.offset)


def create_mmap_buffers(
    fd, buffer_type: BufferType, memory: Memory, count: int
) -> typing.List[mmap.mmap]:
    """create buffers + mmap_from_buffer"""
    return [
        mmap_from_buffer(fd, buff)
        for buff in create_buffers(fd, buffer_type, memory, count)
    ]


def create_mmap_buffer(fd, buffer_type: BufferType, memory: Memory) -> mmap.mmap:
    return create_mmap_buffers(fd, buffer_type, memory, 1)


def enqueue_buffers(
    fd, buffer_type: BufferType, memory: Memory, count: int
) -> typing.List[raw.v4l2_buffer]:
    return [enqueue_buffer(fd, buffer_type, memory, index) for index in range(count)]


class ReentrantContextManager:
    def __init__(self):
        self._context_level = 0

    def __enter__(self):
        if not self._context_level:
            self.open()
        self._context_level += 1
        return self

    def __exit__(self, *exc):
        self._context_level -= 1
        if not self._context_level:
            self.close()


class Device(ReentrantContextManager):
    def __init__(self, name_or_file, read_write=True, io=IO, legacy_controls=False):
        super().__init__()
        self.info = None
        self.controls = None
        self.io = io
        if isinstance(name_or_file, (str, pathlib.Path)):
            filename = pathlib.Path(name_or_file)
            self._read_write = read_write
            self._fobj = None
        elif isinstance(name_or_file, IOBase):
            filename = pathlib.Path(name_or_file.name)
            self._read_write = "+" in name_or_file.mode
            self._fobj = name_or_file
            # this object context manager won't close the file anymore
            self._context_level += 1
            self._init()
        else:
            raise TypeError(
                f"name_or_file must be str or a file-like object, not {name_or_file.__class__.__name__}"
            )
        self.log = log.getChild(filename.stem)
        self.filename = filename
        self.index = device_number(filename)
        self.legacy_controls = legacy_controls

    def __repr__(self):
        return f"<{type(self).__name__} name={self.filename}, closed={self.closed}>"

    def __iter__(self):
        with VideoCapture(self) as stream:
            yield from stream

    async def __aiter__(self):
        with VideoCapture(self) as stream:
            async for frame in stream:
                yield frame

    @classmethod
    def from_id(cls, did: int, **kwargs):
        return cls("/dev/video{}".format(did), **kwargs)

    def _init(self):
        self.info = read_info(self.fileno())
<<<<<<< HEAD
        if self.legacy_controls:
            self.controls = LegacyControls.from_device(self)
        else:
            self.controls = Controls.from_device(self)
=======
        self.controls = Controls(
            {ctrl.id: Control(self, ctrl) for ctrl in self.info.controls}
        )
>>>>>>> 8af46bd2

    def open(self):
        if not self._fobj:
            self.log.info("opening %s", self.filename)
            self._fobj = self.io.open(self.filename, self._read_write)
            self._init()
            self.log.info("opened %s (%s)", self.filename, self.info.card)

    def close(self):
        if not self.closed:
            self.log.info("closing %s (%s)", self.filename, self.info.card)
            self._fobj.close()
            self._fobj = None
            self.log.info("closed %s (%s)", self.filename, self.info.card)

    def fileno(self):
        return self._fobj.fileno()

    @property
    def closed(self):
        return self._fobj is None or self._fobj.closed

    @property
    def is_blocking(self):
        return os.get_blocking(self.fileno())

    def query_buffer(self, buffer_type, memory, index):
        return query_buffer(self.fileno(), buffer_type, memory, index)

    def enqueue_buffer(
        self, buffer_type: BufferType, memory: Memory, index: int
    ) -> raw.v4l2_buffer:
        return enqueue_buffer(self.fileno(), buffer_type, memory, index)

    def dequeue_buffer(
        self, buffer_type: BufferType, memory: Memory
    ) -> raw.v4l2_buffer:
        return dequeue_buffer(self.fileno(), buffer_type, memory)

    def request_buffers(self, buffer_type, memory, size):
        return request_buffers(self.fileno(), buffer_type, memory, size)

    def create_buffers(
        self, buffer_type: BufferType, memory: Memory, count: int
    ) -> typing.List[raw.v4l2_buffer]:
        return create_buffers(self.fileno(), buffer_type, memory, count)

    def free_buffers(self, buffer_type, memory):
        return free_buffers(self.fileno(), buffer_type, memory)

    def enqueue_buffers(
        self, buffer_type: BufferType, memory: Memory, count: int
    ) -> typing.List[raw.v4l2_buffer]:
        return enqueue_buffers(self.fileno(), buffer_type, memory, count)

    def set_format(
        self,
        buffer_type: BufferType,
        width: int,
        height: int,
        pixel_format: str = "MJPG",
    ):
        return set_format(
            self.fileno(), buffer_type, width, height, pixel_format=pixel_format
        )

    def get_format(self, buffer_type):
        return get_format(self.fileno(), buffer_type)

    def set_fps(self, buffer_type, fps):
        return set_fps(self.fileno(), buffer_type, fps)

    def get_fps(self, buffer_type):
        return get_fps(self.fileno(), buffer_type)

    def set_selection(self, buffer_type, rectangles):
        return set_selection(self.fileno(), buffer_type, rectangles)

    def get_selection(self, buffer_type, target):
        return get_selection(self.fileno(), buffer_type, target)

    def get_priority(self) -> Priority:
        return get_priority(self.fileno())

    def set_priority(self, priority: Priority):
        set_priority(self.fileno(), priority)

    def stream_on(self, buffer_type):
        self.log.info("Starting %r stream...", buffer_type.name)
        stream_on(self.fileno(), buffer_type)
        self.log.info("%r stream ON", buffer_type.name)

    def stream_off(self, buffer_type):
        self.log.info("Stoping %r stream...", buffer_type.name)
        stream_off(self.fileno(), buffer_type)
        self.log.info("%r stream OFF", buffer_type.name)

    def write(self, data: bytes) -> None:
        self._fobj.write(data)


class Controls(dict):
    @classmethod
    def from_device(cls, device):
        ctrl_type_map = {
            ControlType.BOOLEAN: BooleanControl,
            ControlType.INTEGER: IntegerControl,
            ControlType.INTEGER64: Integer64Control,
            ControlType.MENU: MenuControl,
            ControlType.INTEGER_MENU: MenuControl,
        }
        ctrl_dict = dict()

        for ctrl in device.info.controls:
            ctrl_type = ControlType(ctrl.type)
            ctrl_class = ctrl_type_map.get(ctrl_type, LegacyControl)
            ctrl_dict[ctrl.id] = ctrl_class(device, ctrl)

        return cls(ctrl_dict)

    def __getattr__(self, key):
        try:
            return self[key]
        except KeyError:
            pass
        raise AttributeError(
            f"'{self.__class__.__name__}' object has no attribute '{key}'"
        )

    def __setattr__(self, key, value):
        self[key] = value

    def __delattr__(self, key):
        try:
            del self[key]
        except KeyError:
            raise AttributeError(key)

    def __missing__(self, key):
        for v in self.values():
            if isinstance(v, BaseControl) and (v.config_name == key):
                return v
        raise KeyError(key)

    def used_classes(self):
<<<<<<< HEAD
        return set([v.control_class for v in self.values() if isinstance(v, BaseControl)])
=======
        return {v.control_class for v in self.values() if isinstance(v, Control)}
>>>>>>> 8af46bd2

    def with_class(self, control_class):
        if isinstance(control_class, ControlClass):
            pass
        elif isinstance(control_class, str):
            cl = [c for c in ControlClass if c.name == control_class.upper()]
            if len(cl) != 1:
                raise ValueError(f"{control_class} is no valid ControlClass")
            control_class = cl[0]
        else:
            raise TypeError(
                f"control_class expected as ControlClass or str, not {control_class.__class__.__name__}"
            )

        for v in self.values():
            if isinstance(v, BaseControl) and (v.control_class == control_class):
                yield v

    def set_to_default(self):
        for v in self.values():
            if not isinstance(v, BaseControl):
                continue

            try:
                v.set_to_default()
            except AttributeError:
                pass

    def set_clipping(self, clipping: bool) -> None:
        for v in self.values():
            if isinstance(v, BaseNumericControl):
                v.clipping = clipping


class LegacyControls(Controls):
    @classmethod
    def from_device(cls, device):
        ctrl_dict = dict()
        for ctrl in device.info.controls:
            ctrl_dict[ctrl.id] = LegacyControl(device, ctrl)
        return cls(ctrl_dict)


class BaseControl:
    def __init__(self, device, info):
        self.device = device
        self._info = info
        self.id = self._info.id
        self.name = self._info.name.decode()
        self._config_name = None
        self.control_class = ControlClass(raw.V4L2_CTRL_ID2CLASS(self.id))
        self.type = ControlType(self._info.type)

        try:
            self.standard = ControlID(self.id)
        except ValueError:
            self.standard = None

    def __repr__(self):
        repr = f"{self.config_name}"

        addrepr = self._get_repr()
        addrepr = addrepr.strip()
        if addrepr:
            repr += f" {addrepr}"

        repr += f" default={self.default}"
        if not self.is_flagged_write_only:
            repr += f" value={self.value}"

        flags = [flag.name.lower() for flag in ControlFlag if ((self._info.flags & flag) == flag)]
        if flags:
            repr += " flags=" + ",".join(flags)

        return f"<{type(self).__name__} {repr}>"

    def _get_repr(self) -> str:
        return ""

    @property
    def config_name(self) -> str:
        if self._config_name is None:
            res = self.name.lower()
            for r in ("(", ")"):
                res = res.replace(r, "")
            for r in (", ", " "):
                res = res.replace(r, "_")
            self._config_name = res
        return self._config_name

    def _convert_read(self, value):
        return value

    @property
    def default(self):
        return self._convert_read(self._info.default_value)

    @property
    def value(self):
        if not self.is_flagged_write_only:
            v = get_control(self.device, self.id)
            return self._convert_read(v)
        else:
            return None

    def _convert_write(self, value):
        return value

    def _mangle_write(self, value):
        return value

    @value.setter
    def value(self, value):
        if not self.is_writeable:
<<<<<<< HEAD
            reasons = []
            if self.is_flagged_read_only:
                reasons.append("read-only")
            if self.is_flagged_inactive:
                reasons.append("inactive")
            if self.is_flagged_disabled:
                reasons.append("disabled")
            if self.is_flagged_grabbed:
                reasons.append("grabbed")
            raise AttributeError(f"{self.__class__.__name__} {self.config_name} is not writeable: {', '.join(reasons)}")
        v = self._convert_write(value)
        v = self._mangle_write(v)
=======
            raise AttributeError(f"Control {self.config_name} is read-only")
        if value < self.info.minimum:
            v = self.info.minimum
        elif value > self.info.maximum:
            v = self.info.maximum
        else:
            v = value
>>>>>>> 8af46bd2
        set_control(self.device, self.id, v)

    @property
    def is_flagged_disabled(self) -> bool:
        return (self._info.flags & ControlFlag.DISABLED) == ControlFlag.DISABLED

    @property
    def is_flagged_grabbed(self) -> bool:
        return (self._info.flags & ControlFlag.GRABBED) == ControlFlag.GRABBED

    @property
    def is_flagged_read_only(self) -> bool:
        return (self._info.flags & ControlFlag.READ_ONLY) == ControlFlag.READ_ONLY

    @property
    def is_flagged_update(self) -> bool:
        return (self._info.flags & ControlFlag.UPDATE) == ControlFlag.UPDATE

    @property
    def is_flagged_inactive(self) -> bool:
        return (self._info.flags & ControlFlag.INACTIVE) == ControlFlag.INACTIVE

    @property
    def is_flagged_slider(self) -> bool:
        return (self._info.flags & ControlFlag.SLIDER) == ControlFlag.SLIDER

    @property
    def is_flagged_write_only(self) -> bool:
        return (self._info.flags & ControlFlag.WRITE_ONLY) == ControlFlag.WRITE_ONLY

    @property
    def is_flagged_volatile(self) -> bool:
        return (self._info.flags & ControlFlag.VOLATILE) == ControlFlag.VOLATILE

    @property
    def is_flagged_has_payload(self) -> bool:
        return (self._info.flags & ControlFlag.HAS_PAYLOAD) == ControlFlag.HAS_PAYLOAD

    @property
    def is_flagged_execute_on_write(self) -> bool:
        return (self._info.flags & ControlFlag.EXECUTE_ON_WRITE) == ControlFlag.EXECUTE_ON_WRITE

    @property
    def is_flagged_modify_layout(self) -> bool:
        return (self._info.flags & ControlFlag.MODIFY_LAYOUT) == ControlFlag.MODIFY_LAYOUT

    @property
    def is_flagged_dynamic_array(self) -> bool:
        return (self._info.flags & ControlFlag.DYNAMIC_ARRAY) == ControlFlag.DYNAMIC_ARRAY

    @property
    def is_writeable(self) -> bool:
        return not (self.is_flagged_read_only or self.is_flagged_inactive
                    or self.is_flagged_disabled or self.is_flagged_grabbed)

    def set_to_default(self):
        self.value = self.default


class BaseNumericControl(BaseControl):
    lower_bound = -2 ** 31
    upper_bound = 2 ** 31

    def __init__(self, device, info, clipping=True):
        super().__init__(device, info)
        self.minimum = self._info.minimum
        self.maximum = self._info.maximum
        self.step = self._info.step
        self.clipping = clipping

        if self.minimum < self.lower_bound:
            raise RuntimeWarning(f"Control {self.config_name}'s claimed minimum value {self.minimum} exceeds lower bound of {self.__class__.__name__}")
        if self.maximum > self.upper_bound:
            raise RuntimeWarning(f"Control {self.config_name}'s claimed maximum value {self.maximum} exceeds upper bound of {self.__class__.__name__}")

    def _get_repr(self) -> str:
        repr = f" min={self.minimum} max={self.maximum} step={self.step}"
        return repr

    def _convert_read(self, value):
        return int(value)

    def _convert_write(self, value):
        if isinstance(value, int):
            return value
        else:
            try:
                v = int(value)
            except Exception:
                pass
            else:
                return v
        raise ValueError(f"Failed to coerce {value.__class__.__name__} '{value}' to int")

    def _mangle_write(self, value):
        if self.clipping:
            if value < self.minimum:
                return self.minimum
            elif value > self.maximum:
                return self.maximum
        else:
            if value < self.minimum:
                raise ValueError(f"Control {self.config_name}: {value} exceeds allowed minimum {self.minimum}")
            elif value > self.maximum:
                raise ValueError(f"Control {self.config_name}: {value} exceeds allowed maximum {self.maximum}")
        return value

    def increase(self, steps: int = 1):
        self.value += (steps * self.step)

    def decrease(self, steps: int = 1):
        self.value -= (steps * self.step)

    def set_to_minimum(self):
        self.value = self.minimum

    def set_to_maximum(self):
        self.value = self.maximum


class IntegerControl(BaseNumericControl):
    lower_bound = -2 ** 31
    upper_bound = 2 ** 31


class Integer64Control(BaseNumericControl):
    lower_bound = -2 ** 63
    upper_bound = 2 ** 63


class BooleanControl(BaseControl):
    _true = ["true", "1", "yes", "on", "enable"]
    _false = ["false", "0", "no", "off", "disable"]

    def _convert_read(self, value):
        return bool(value)

    def _convert_write(self, value):
        if isinstance(value, bool):
            return value
        elif isinstance(value, str):
            if value in self._true:
                return True
            elif value in self._false:
                return False
        else:
            try:
                v = bool(value)
            except Exception:
                pass
            else:
                return v
        raise ValueError(f"Failed to coerce {value.__class__.__name__} '{value}' to bool")


class MenuControl(BaseControl, UserDict):
    def __init__(self, device, info):
        BaseControl.__init__(self, device, info)
        UserDict.__init__(self)

        if self.type == ControlType.MENU:
            self.data = {
                item.index: item.name.decode()
                for item in iter_read_menu(self.device._fobj, self)
            }
        elif self.type == ControlType.INTEGER_MENU:
            self.data = {
                item.index: int(item.name)
                for item in iter_read_menu(self.device._fobj, self)
            }
        else:
            raise TypeError(f"MenuControl only supports control types MENU or INTEGER_MENU, but not {self.type.name}")

    def _convert_write(self, value):
        return int(value)


class BaseCompoundControl(BaseControl):
    def __init__(self, device, info):
        raise NotImplementedError()


class LegacyMenuItem:
    def __init__(self, item: raw.v4l2_querymenu):
        self.item = item
        self.index = item.index
        self.name = item.name.decode()

    def __repr__(self) -> str:
        return f"<{type(self).__name__} index={self.index} name={self.name}>"


class LegacyControl(BaseNumericControl):
    def __init__(self, device, info):
        super().__init__(device, info)

        self.info = self._info
        if self.type == ControlType.MENU:
            self.menu = {
                menu.index: LegacyMenuItem(menu)
                for menu in iter_read_menu(self.device._fobj, self)
            }
        else:
            self.menu = {}

    def _get_repr(self) -> str:
        repr = f"type={self.type.name.lower()}"
        repr += super()._get_repr()
        return repr

    @property
    def is_writeonly(self) -> bool:
        return self.is_flagged_write_only

    @property
    def is_readonly(self) -> bool:
        return self.is_flagged_read_only

    @property
    def is_inactive(self) -> bool:
        return self.is_flagged_inactive

    @property
    def is_grabbed(self) -> bool:
        return self.is_flagged_grabbed

    @property
    def is_disabled(self) -> bool:
        return self.is_flagged_disabled

    def increase(self, steps: int = 1):
<<<<<<< HEAD
        self.value += (steps * self.step)

    def decrease(self, steps: int = 1):
        self.value -= (steps * self.step)
=======
        self.value += steps * self.info.step

    def decrease(self, steps: int = 1):
        self.value -= steps * self.info.step
>>>>>>> 8af46bd2


class DeviceHelper:
    def __init__(self, device: Device):
        super().__init__()
        self.device = device


class BufferManager(DeviceHelper):
    def __init__(self, device: Device, buffer_type: BufferType, size: int = 2):
        super().__init__(device)
        self.type = buffer_type
        self.size = size
        self.buffers = None
        self.name = type(self).__name__

    def formats(self):
        formats = self.device.info.formats
        return [fmt for fmt in formats if fmt.type == self.type]

    def crop_capabilities(self):
        crop_capabilities = self.device.info.crop_capabilities
        return [crop for crop in crop_capabilities if crop.type == self.type]

    def query_buffer(self, memory, index):
        return self.device.query_buffer(self.type, memory, index)

    def enqueue_buffer(self, memory: Memory, index: int) -> raw.v4l2_buffer:
        return self.device.enqueue_buffer(self.type, memory, index)

    def dequeue_buffer(self, memory: Memory) -> raw.v4l2_buffer:
        return self.device.dequeue_buffer(self.type, memory)

    def enqueue_buffers(self, memory: Memory) -> typing.List[raw.v4l2_buffer]:
        return self.device.enqueue_buffers(self.type, memory, self.size)

    def free_buffers(self, memory: Memory):
        result = self.device.free_buffers(self.type, memory)
        self.buffers = None
        return result

    def create_buffers(self, memory: Memory):
        if self.buffers:
            raise V4L2Error("buffers already requested. free first")
        self.buffers = self.device.create_buffers(self.type, memory, self.size)
        return self.buffers

    def set_format(self, width, height, pixel_format="MJPG"):
        return self.device.set_format(self.type, width, height, pixel_format)

    def get_format(self):
        return self.device.get_format(self.type)

    def set_fps(self, fps):
        return self.device.set_fps(self.type, fps)

    def get_fps(self):
        return self.device.get_fps(self.type)

    def set_selection(self, rectangles):
        return self.device.set_selection(self.type, rectangles)

    def get_selection(self):
        return self.device.get_selection(self.type)

    def stream_on(self):
        self.device.stream_on(self.type)

    def stream_off(self):
        self.device.stream_off(self.type)

    start = stream_on
    stop = stream_off

    def write(self, data: bytes) -> None:
        self.device.write(data)


class Frame:
    __slots__ = ["format", "buff", "data"]

    def __init__(self, data: bytes, buff: raw.v4l2_buffer, format: Format):
        self.format = format
        self.buff = buff
        self.data = data

    def __bytes__(self):
        return self.data

    def __len__(self):
        return len(self.data)

    def __getitem__(self, index):
        return self.data[index]

    def __repr__(self) -> str:
        return (
            f"<{type(self).__name__} width={self.width}, height={self.height}, "
            f"format={self.pixel_format.name}, frame_nb={self.frame_nb}, timestamp={self.timestamp}>"
        )

    @property
    def width(self):
        return self.format.width

    @property
    def height(self):
        return self.format.height

    @property
    def nbytes(self):
        return self.buff.bytesused

    @property
    def pixel_format(self):
        return PixelFormat(self.format.pixel_format)

    @property
    def index(self):
        return self.buff.index

    @property
    def type(self):
        return BufferType(self.buff.type)

    @property
    def flags(self):
        return BufferFlag(self.buff.flags)

    @property
    def timestamp(self):
        return self.buff.timestamp.secs + self.buff.timestamp.usecs * 1e-6

    @property
    def frame_nb(self):
        return self.buff.sequence

    @property
    def memory(self):
        return Memory(self.buff.memory)

    @property
    def time_type(self):
        if BufferFlag.TIMECODE in self.flags:
            return TimeCode(self.buff.timecode.type)

    @property
    def time_flags(self):
        if BufferFlag.TIMECODE in self.flags:
            return TimeFlag(self.buff.timecode.flags)

    @property
    def time_frame(self):
        if BufferFlag.TIMECODE in self.flags:
            return self.buff.timecode.frames

    @property
    def array(self):
        import numpy

        return numpy.frombuffer(bytes(self), dtype="u1")


class VideoCapture(BufferManager):
    def __init__(self, device: Device, size: int = 2):
        super().__init__(device, BufferType.VIDEO_CAPTURE, size)
        self.buffer = None

    def __enter__(self):
        self.open()
        return self

    def __exit__(self, *exc):
        self.close()

    def __iter__(self):
        yield from self.buffer

    async def __aiter__(self):
        async for frame in self.buffer:
            yield frame

    def open(self):
        if self.buffer is None:
            self.device.log.info("Preparing for video capture...")
            self.buffer = MemoryMap(self)
            self.buffer.open()
            self.stream_on()
            self.device.log.info("Video capture started!")

    def close(self):
        if self.buffer:
            self.device.log.info("Closing video capture...")
            self.stream_off()
            self.buffer.close()
            self.buffer = None
            self.device.log.info("Video capture closed")


class MemoryMap(ReentrantContextManager):
    def __init__(self, buffer_manager: BufferManager):
        super().__init__()
        self.buffer_manager = buffer_manager
        self.buffers = None
        self.reader = QueueReader(buffer_manager, Memory.MMAP)

    @property
    def device(self) -> Device:
        return self.buffer_manager.device

    def __iter__(self):
        while True:
            yield self.read()

    async def __aiter__(self):
        device = self.device.fileno()
        loop = asyncio.get_event_loop()
        event = asyncio.Event()
        frame = None

        def cb():
            nonlocal frame
            frame = self.raw_read()
            event.set()

        loop.add_reader(device, cb)
        try:
            while True:
                await event.wait()
                event.clear()
                yield frame
                frame = None
        finally:
            loop.remove_reader(device)

    def open(self):
        if self.buffers is None:
            self.device.log.info("Reserving buffers...")
            fd = self.device.fileno()
            buffers = self.buffer_manager.create_buffers(Memory.MMAP)
            self.buffers = [mmap_from_buffer(fd, buff) for buff in buffers]
            self.buffer_manager.enqueue_buffers(Memory.MMAP)
            self.format = self.buffer_manager.get_format()
            self.buffer_manager.device.log.info("Buffers reserved")

    def close(self):
        if self.buffers:
            self.device.log.info("Freeing buffers...")
            for mem in self.buffers:
                mem.close()
            self.buffer_manager.free_buffers(Memory.MMAP)
            self.buffers = None
            self.format = None
            self.device.log.info("Buffers freed")

    def raw_grab(self):
        with self.reader as buff:
            return self.buffers[buff.index][: buff.bytesused], buff

    def raw_read(self):
        data, buff = self.raw_grab()
        return Frame(data, buff, self.format)

    def wait_read(self):
        device = self.device
        if device.io.select is not None:
            device.io.select((device,), (), ())
        return self.raw_read()

    def read(self):
        # first time we check what mode device was opened (blocking vs non-blocking)
        # if file was opened with O_NONBLOCK: DQBUF will not block until a buffer
        # is available for read. So we need to do it here
        if self.device.is_blocking:
            self.read = self.raw_read
        else:
            self.read = self.wait_read
        return self.read()


class QueueReader:
    def __init__(self, buffer_manager: BufferManager, memory: Memory):
        self.buffer_manager = buffer_manager
        self.memory = memory
        self.index = None

    def __enter__(self):
        # get next buffer that has some data in it
        buffer = self.buffer_manager.dequeue_buffer(self.memory)
        self.index = buffer.index
        return buffer

    def __exit__(self, *exc):
        self.buffer_manager.enqueue_buffer(self.memory, self.index)
        self.index = None


class VideoOutput(BufferManager):
    def __init__(self, device: Device, size: int = 2):
        super().__init__(device, BufferType.VIDEO_OUTPUT, size)
        self.buffer = None


def device_number(path):
    num = ""
    for c in str(path)[::-1]:
        if c.isdigit():
            num = c + num
        else:
            break
    return int(num) if num else None


def iter_video_files(path="/dev"):
    path = pathlib.Path(path)
    return sorted(path.glob("video*"))


def iter_devices(path="/dev", **kwargs):
    return (Device(name, **kwargs) for name in iter_video_files(path=path))


def iter_video_capture_files(path="/dev"):
    def filt(filename):
        with fopen(filename) as fobj:
            caps = read_capabilities(fobj.fileno())
            return Capability.VIDEO_CAPTURE in Capability(caps.device_caps)

    return filter(filt, iter_video_files(path))


def iter_video_capture_devices(path="/dev", **kwargs):
    return (Device(name, **kwargs) for name in iter_video_capture_files(path))<|MERGE_RESOLUTION|>--- conflicted
+++ resolved
@@ -306,17 +306,10 @@
     for menu in iter_read(
         fd,
         IOC.QUERYMENU,
-<<<<<<< HEAD
-        menu,
+        qmenu,
         start=ctrl._info.minimum,
         stop=ctrl._info.maximum + 1,
         step=ctrl._info.step,
-=======
-        qmenu,
-        start=ctrl.info.minimum,
-        stop=ctrl.info.maximum + 1,
-        step=ctrl.info.step,
->>>>>>> 8af46bd2
         ignore_einval=True,
     ):
         yield copy.deepcopy(menu)
@@ -686,16 +679,10 @@
 
     def _init(self):
         self.info = read_info(self.fileno())
-<<<<<<< HEAD
         if self.legacy_controls:
             self.controls = LegacyControls.from_device(self)
         else:
             self.controls = Controls.from_device(self)
-=======
-        self.controls = Controls(
-            {ctrl.id: Control(self, ctrl) for ctrl in self.info.controls}
-        )
->>>>>>> 8af46bd2
 
     def open(self):
         if not self._fobj:
@@ -841,11 +828,7 @@
         raise KeyError(key)
 
     def used_classes(self):
-<<<<<<< HEAD
-        return set([v.control_class for v in self.values() if isinstance(v, BaseControl)])
-=======
-        return {v.control_class for v in self.values() if isinstance(v, Control)}
->>>>>>> 8af46bd2
+        return {v.control_class for v in self.values() if isinstance(v, BaseControl)}
 
     def with_class(self, control_class):
         if isinstance(control_class, ControlClass):
@@ -960,7 +943,6 @@
     @value.setter
     def value(self, value):
         if not self.is_writeable:
-<<<<<<< HEAD
             reasons = []
             if self.is_flagged_read_only:
                 reasons.append("read-only")
@@ -973,15 +955,6 @@
             raise AttributeError(f"{self.__class__.__name__} {self.config_name} is not writeable: {', '.join(reasons)}")
         v = self._convert_write(value)
         v = self._mangle_write(v)
-=======
-            raise AttributeError(f"Control {self.config_name} is read-only")
-        if value < self.info.minimum:
-            v = self.info.minimum
-        elif value > self.info.maximum:
-            v = self.info.maximum
-        else:
-            v = value
->>>>>>> 8af46bd2
         set_control(self.device, self.id, v)
 
     @property
@@ -1213,17 +1186,10 @@
         return self.is_flagged_disabled
 
     def increase(self, steps: int = 1):
-<<<<<<< HEAD
         self.value += (steps * self.step)
 
     def decrease(self, steps: int = 1):
         self.value -= (steps * self.step)
-=======
-        self.value += steps * self.info.step
-
-    def decrease(self, steps: int = 1):
-        self.value -= steps * self.info.step
->>>>>>> 8af46bd2
 
 
 class DeviceHelper:
